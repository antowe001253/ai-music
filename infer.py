--- conflicted
+++ resolved
@@ -12,15 +12,6 @@
 
 def run_clip(svc_model, key, acc, use_pe, use_crepe, thre, use_gt_mel, add_noise_step, project_name='', f_name=None,
              file_path=None, out_path=None):
-<<<<<<< HEAD
-    infer_tool.mkdir(["./raw", "./results"])
-    input_wav_path = "./infer_tools/wav_temp/input"
-    # out_wav_path = "./infer_tools/wav_temp/output"
-    cut_time = 30
-    infer_tool.mkdir(["./infer_tools/wav_temp", input_wav_path])
-    infer_tool.del_temp_wav(input_wav_path)
-=======
->>>>>>> baedb704
     if file_path is None:
         raw_audio_path = f"./raw/{f_name}"
         clean_name = f_name[:-4]
@@ -31,17 +22,6 @@
     audio_data, audio_sr = slicer.cut(Path(raw_audio_path).with_suffix('.wav'))
 
     count = 0
-<<<<<<< HEAD
-    file_list = infer_tool.get_end_file(input_wav_path, "wav")
-    f0_tst = []
-    f0_pred = []
-    audio = []
-    for file_name in file_list:
-        file_name = file_name.split("/")[-1]
-        raw_path = f"{input_wav_path}/{file_name}"
-        # out_path = f"{out_wav_path}/{file_name}"
-
-=======
     f0_tst = []
     f0_pred = []
     audio = []
@@ -49,7 +29,6 @@
         raw_path = io.BytesIO()
         soundfile.write(raw_path, data, audio_sr, format="wav")
         raw_path.seek(0)
->>>>>>> baedb704
         _f0_tst, _f0_pred, _audio = svc_model.infer(raw_path, key=key, acc=acc, use_pe=use_pe, use_crepe=use_crepe,
                                                     thre=thre, use_gt_mel=use_gt_mel, add_noise_step=add_noise_step)
         f0_tst.extend(_f0_tst)
@@ -59,34 +38,12 @@
     if out_path is None:
         out_path = f'./results/{clean_name}_{key}key_{project_name}.wav'
     soundfile.write(out_path, audio, 24000, 'PCM_16')
-<<<<<<< HEAD
-    # 清除缓存文件
-    infer_tool.del_temp_wav(input_wav_path)
     return np.array(f0_tst), np.array(f0_pred), audio
 
 
 if __name__ == '__main__':
-    logging.getLogger('numba').setLevel(logging.WARNING)
-=======
-    return np.array(f0_tst), np.array(f0_pred), audio
-
->>>>>>> baedb704
-
-if __name__ == '__main__':
     # 工程文件夹名，训练时用的那个
     project_name = "yilanqiu"
-<<<<<<< HEAD
-    model_path = f'./checkpoints/{project_name}/model_ckpt_steps_72000.ckpt'
-    config_path = f'./checkpoints/{project_name}/config.yaml'
-    # 支持多个wav文件，放在raw文件夹下
-    file_names = ["青花瓷.wav"]
-    trans = [0]  # 音高调整，支持正负（半音）
-    # 加速倍数
-    accelerate = 20
-    hubert_gpu = True
-    infer_tool.fill_a_to_b(trans, file_names)
-    # 下面不动
-=======
     model_path = f'./checkpoints/{project_name}/model_ckpt_steps_246000.ckpt'
     config_path = f'./checkpoints/{project_name}/config.yaml'
 
@@ -102,7 +59,6 @@
     infer_tool.mkdir(["./raw", "./results"])
     infer_tool.fill_a_to_b(trans, file_names)
 
->>>>>>> baedb704
     model = Svc(project_name, config_path, hubert_gpu, model_path)
     for f_name, tran in zip(file_names, trans):
         run_clip(model, key=tran, acc=accelerate, use_crepe=True, thre=0.05, use_pe=True, use_gt_mel=False,
